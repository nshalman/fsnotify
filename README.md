fsnotify is a Go library to provide cross-platform filesystem notifications on
Windows, Linux, macOS, BSD, illumos, and Solaris.

fsnotify requires Go 1.16 or newer.

API docs: https://pkg.go.dev/github.com/fsnotify/fsnotify

Platform support:

<<<<<<< HEAD
| Adapter               | OS               | Status                                                       |
| --------------------- | ---------------- | ------------------------------------------------------------ |
| inotify               | Linux 2.6.32+    | Supported                                                    |
| kqueue                | BSD, macOS       | Supported                                                    |
| ReadDirectoryChangesW | Windows          | Supported                                                    |
| FEN                   | illumos, Solaris | Supported                                                    |
| FSEvents              | macOS            | [Planned](https://github.com/fsnotify/fsnotify/issues/11)    |
| fanotify              | Linux 2.6.37+    | [Maybe](https://github.com/fsnotify/fsnotify/issues/114)     |
| USN Journals          | Windows          | [Maybe](https://github.com/fsnotify/fsnotify/issues/53)      |
| Polling               | *All*            | [Maybe](https://github.com/fsnotify/fsnotify/issues/9)       |
=======
| Adapter               | OS             | Status                                                       |
| --------------------- | ---------------| -------------------------------------------------------------|
| inotify               | Linux 2.6.32+  | Supported                                                    |
| kqueue                | BSD, macOS     | Supported                                                    |
| ReadDirectoryChangesW | Windows        | Supported                                                    |
| FSEvents              | macOS          | [Planned](https://github.com/fsnotify/fsnotify/issues/11)    |
| FEN                   | Solaris 11     | [In Progress](https://github.com/fsnotify/fsnotify/pull/371) |
| fanotify              | Linux 5.9+     | [Maybe](https://github.com/fsnotify/fsnotify/issues/114)     |
| USN Journals          | Windows        | [Maybe](https://github.com/fsnotify/fsnotify/issues/53)      |
| Polling               | *All*          | [Maybe](https://github.com/fsnotify/fsnotify/issues/9)       |
>>>>>>> 5dcbfbaa

Linux and macOS should include Android and iOS, but these are currently untested.

Usage
-----
A basic example:

```go
package main

import (
	"log"

	"github.com/fsnotify/fsnotify"
)

func main() {
	watcher, err := fsnotify.NewWatcher()
	if err != nil {
		log.Fatal(err)
	}
	defer watcher.Close()

	done := make(chan bool)
	go func() {
		for {
			select {
			case event, ok := <-watcher.Events:
				if !ok {
					return
				}
				log.Println("event:", event)
				if event.Has(fsnotify.Write) {
					log.Println("modified file:", event.Name)
				}
			case err, ok := <-watcher.Errors:
				if !ok {
					return
				}
				log.Println("error:", err)
			}
		}
	}()

	err = watcher.Add("/tmp")
	if err != nil {
		log.Fatal(err)
	}
	<-done
}
```

A slightly more expansive example can be found in [cmd/fsnotify](cmd/fsnotify),
which can be run with:

    # Watch the current directory (not recursive).
    $ go run ./cmd/fsnotify .

FAQ
---
### Will a file still be watched when it's moved to another directory?
No, not unless you are watching the location it was moved to.

### Are all subdirectories watched too?
No, you must add watches for any directory you want to watch (a recursive
watcher is on the roadmap: [#18]).

[#18]: https://github.com/fsnotify/fsnotify/issues/18

### Do I have to watch the Error and Event channels in a separate goroutine?
As of now, yes (you can read both channels in the same goroutine, you don't need
a separate goroutine for both channels; see the example).

### Why don't notifications work with NFS, SMB, FUSE, /proc, or /sys?
fsnotify requires support from underlying OS to work. The current NFS and SMB
protocols does not provide network level support for file notifications, and
neither do the /proc and /sys virtual filesystems.

This could be fixed with a polling watcher ([#9]), but it's not yet implemented.

[#9]: https://github.com/fsnotify/fsnotify/issues/9

Platform-specific notes
-----------------------
### Linux
When a file is removed a REMOVE event won't be emitted until all file
descriptors are closed. It will emit a CHMOD though:

    fp := os.Open("file")
    os.Remove("file")        // CHMOD
    fp.Close()               // REMOVE

Linux: the `fs.inotify.max_user_watches` sysctl variable specifies the upper
limit for the number of watches per user, and `fs.inotify.max_user_instances`
specifies the maximum number of inotify instances per user. Every Watcher you
create is an "instance", and every path you add is a "watch".

These are also exposed in /proc as `/proc/sys/fs/inotify/max_user_watches` and
`/proc/sys/fs/inotify/max_user_instances`

To increase them you can use `sysctl` or write the value to proc file:

    # The default values on Linux 5.18
    sysctl fs.inotify.max_user_watches=124983
    sysctl fs.inotify.max_user_instances=128

To make the changes persist on reboot edit `/etc/sysctl.conf` or
`/usr/lib/sysctl.d/50-default.conf` (some systemd systems):

    fs.inotify.max_user_watches=124983
    fs.inotify.max_user_instances=128

Reaching the limit will result in a "no space left on device" or "too many open
files" error.

### kqueue (macOS, all BSD systems)
kqueue requires opening a file descriptor for every file that's being watched;
so if you're watching a directory with five files then that's six file
descriptors. You will run in to your system's "max open files" limit faster on
these platforms.

The sysctl variables `kern.maxfiles` and `kern.maxfilesperproc` can be used to
control the maximum number of open files.

### macOS
Spotlight indexing on macOS can result in multiple events (see [#15]). A temporary
workaround is to add your folder(s) to the *Spotlight Privacy settings* until we
have a native FSEvents implementation (see [#11]).

[#11]: https://github.com/fsnotify/fsnotify/issues/11
[#15]: https://github.com/fsnotify/fsnotify/issues/15

Related Projects
----------------
- [notify](https://github.com/rjeczalik/notify)
- [fsevents](https://github.com/fsnotify/fsevents)<|MERGE_RESOLUTION|>--- conflicted
+++ resolved
@@ -7,29 +7,16 @@
 
 Platform support:
 
-<<<<<<< HEAD
 | Adapter               | OS               | Status                                                       |
-| --------------------- | ---------------- | ------------------------------------------------------------ |
+| --------------------- | -----------------| -------------------------------------------------------------|
 | inotify               | Linux 2.6.32+    | Supported                                                    |
 | kqueue                | BSD, macOS       | Supported                                                    |
 | ReadDirectoryChangesW | Windows          | Supported                                                    |
+| FSEvents              | macOS            | [Planned](https://github.com/fsnotify/fsnotify/issues/11)    |
 | FEN                   | illumos, Solaris | Supported                                                    |
-| FSEvents              | macOS            | [Planned](https://github.com/fsnotify/fsnotify/issues/11)    |
-| fanotify              | Linux 2.6.37+    | [Maybe](https://github.com/fsnotify/fsnotify/issues/114)     |
+| fanotify              | Linux 5.9+       | [Maybe](https://github.com/fsnotify/fsnotify/issues/114)     |
 | USN Journals          | Windows          | [Maybe](https://github.com/fsnotify/fsnotify/issues/53)      |
 | Polling               | *All*            | [Maybe](https://github.com/fsnotify/fsnotify/issues/9)       |
-=======
-| Adapter               | OS             | Status                                                       |
-| --------------------- | ---------------| -------------------------------------------------------------|
-| inotify               | Linux 2.6.32+  | Supported                                                    |
-| kqueue                | BSD, macOS     | Supported                                                    |
-| ReadDirectoryChangesW | Windows        | Supported                                                    |
-| FSEvents              | macOS          | [Planned](https://github.com/fsnotify/fsnotify/issues/11)    |
-| FEN                   | Solaris 11     | [In Progress](https://github.com/fsnotify/fsnotify/pull/371) |
-| fanotify              | Linux 5.9+     | [Maybe](https://github.com/fsnotify/fsnotify/issues/114)     |
-| USN Journals          | Windows        | [Maybe](https://github.com/fsnotify/fsnotify/issues/53)      |
-| Polling               | *All*          | [Maybe](https://github.com/fsnotify/fsnotify/issues/9)       |
->>>>>>> 5dcbfbaa
 
 Linux and macOS should include Android and iOS, but these are currently untested.
 
